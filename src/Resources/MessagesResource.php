--- conflicted
+++ resolved
@@ -103,11 +103,7 @@
     public function create(array $options = [], array $extraHeaders = []): Response
     {
         $this->validateOptions($options);
-<<<<<<< HEAD
-        $res = $this->client->post($this->endpoint, $this->getRequest());
-=======
-        $res = $this->client->post($this->endpoint, $this->request(), $extraHeaders);
->>>>>>> 1aaa85e1
+        $res = $this->client->post($this->endpoint, $this->getRequest(), $extraHeaders);
 
         return new MessageResponse($res);
     }
